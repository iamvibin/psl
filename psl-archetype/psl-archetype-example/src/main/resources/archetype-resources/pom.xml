<<<<<<< HEAD
<?xml version="1.0" encoding="UTF-8"?>
<!--
  - This file is part of the PSL software.
  - Copyright 2011 University of Maryland
  -
  - Licensed under the Apache License, Version 2.0 (the "License");
  - you may not use this file except in compliance with the License.
  - You may obtain a copy of the License at
  -
  - http://www.apache.org/licenses/LICENSE-2.0
  -
  - Unless required by applicable law or agreed to in writing, software
  - distributed under the License is distributed on an "AS IS" BASIS,
  - WITHOUT WARRANTIES OR CONDITIONS OF ANY KIND, either express or implied.
  - See the License for the specific language governing permissions and
  - limitations under the License.
  -->
<project xmlns="http://maven.apache.org/POM/4.0.0" xmlns:xsi="http://www.w3.org/2001/XMLSchema-instance" xsi:schemaLocation="http://maven.apache.org/POM/4.0.0 http://maven.apache.org/maven-v4_0_0.xsd">
	<modelVersion>4.0.0</modelVersion>
	<groupId>${groupId}</groupId>
	<artifactId>${artifactId}</artifactId>
	<name>psl-example</name>
	<version>${version}</version>
	<packaging>jar</packaging>
	<description>Examples of using the PSL software from the University of Maryland.</description>
	<dependencies>
		<dependency>
			<groupId>edu.umd.cs</groupId>
			<artifactId>psl-groovy</artifactId>
			<version>1.0.3</version>
		</dependency>
	</dependencies>
	<properties>
		<project.build.sourceEncoding>UTF-8</project.build.sourceEncoding>
	</properties>
	<repositories>
		<repository>
			<releases>
				<enabled>true</enabled>
				<updatePolicy>daily</updatePolicy>
				<checksumPolicy>fail</checksumPolicy>
			</releases>
			<id>psl-releases</id>
			<name>PSL Releases</name>
			<url>https://scm.umiacs.umd.edu/maven/lccd/content/repositories/psl-releases/</url>
			<layout>default</layout>
		</repository>
		<repository>
			<releases>
				<enabled>true</enabled>
				<updatePolicy>daily</updatePolicy>
				<checksumPolicy>fail</checksumPolicy>
			</releases>
			<id>psl-thirdparty</id>
			<name>PSL Third Party</name>
			<url>https://scm.umiacs.umd.edu/maven/lccd/content/repositories/psl-thirdparty/</url>
			<layout>default</layout>
		</repository>
	</repositories>
	<build>
		<plugins>
			<plugin>
				<artifactId>maven-compiler-plugin</artifactId>
				<version>2.3.1</version>
				<configuration>
					<compilerId>groovy-eclipse-compiler</compilerId>
					<source>1.6</source>
					<target>1.6</target>
				</configuration>
				<dependencies>
					<dependency>
						<groupId>org.codehaus.groovy</groupId>
						<artifactId>groovy-eclipse-compiler</artifactId>
						<version>2.5.1-1</version>
					</dependency>
				</dependencies>
			</plugin>
			<plugin>
				<groupId>org.apache.maven.plugins</groupId>
				<artifactId>maven-eclipse-plugin</artifactId>
				<version>2.8</version>
				<configuration>
					<additionalProjectnatures>
						<projectnature>org.eclipse.jdt.groovy.core.groovyNature</projectnature>
					</additionalProjectnatures>
					<sourceIncludes>
						<sourceInclude>**/*.groovy</sourceInclude>
					</sourceIncludes>
				</configuration>
			</plugin>
			<plugin>
				<groupId>org.apache.maven.plugins</groupId>
				<artifactId>maven-surefire-plugin</artifactId>
				<version>2.9</version>
				<configuration>
					<enableAssertions>false</enableAssertions>
				</configuration>
			</plugin>
		</plugins>
	</build>
</project>
=======
<?xml version="1.0" encoding="UTF-8"?>
<!--
  - This file is part of the PSL software.
  - Copyright 2011-2013 University of Maryland
  -
  - Licensed under the Apache License, Version 2.0 (the "License");
  - you may not use this file except in compliance with the License.
  - You may obtain a copy of the License at
  -
  - http://www.apache.org/licenses/LICENSE-2.0
  -
  - Unless required by applicable law or agreed to in writing, software
  - distributed under the License is distributed on an "AS IS" BASIS,
  - WITHOUT WARRANTIES OR CONDITIONS OF ANY KIND, either express or implied.
  - See the License for the specific language governing permissions and
  - limitations under the License.
  -->
<project xmlns="http://maven.apache.org/POM/4.0.0" xmlns:xsi="http://www.w3.org/2001/XMLSchema-instance" xsi:schemaLocation="http://maven.apache.org/POM/4.0.0 http://maven.apache.org/maven-v4_0_0.xsd">
	<modelVersion>4.0.0</modelVersion>
	<groupId>${groupId}</groupId>
	<artifactId>${artifactId}</artifactId>
	<name>psl-example</name>
	<version>${version}</version>
	<packaging>jar</packaging>
	<description>Examples of using the PSL software from the University of Maryland.</description>
	<dependencies>
		<dependency>
			<groupId>edu.umd.cs</groupId>
			<artifactId>psl-groovy</artifactId>
			<version>1.1-SNAPSHOT</version>
		</dependency>
	</dependencies>
	<properties>
		<project.build.sourceEncoding>UTF-8</project.build.sourceEncoding>
	</properties>
	<repositories>
		<repository>
			<releases>
				<enabled>true</enabled>
				<updatePolicy>daily</updatePolicy>
				<checksumPolicy>fail</checksumPolicy>
			</releases>
			<id>psl-releases</id>
			<name>PSL Releases</name>
			<url>https://scm.umiacs.umd.edu/maven/lccd/content/repositories/psl-releases/</url>
			<layout>default</layout>
		</repository>
		<repository>
			<releases>
				<enabled>true</enabled>
				<updatePolicy>daily</updatePolicy>
				<checksumPolicy>fail</checksumPolicy>
			</releases>
			<id>psl-thirdparty</id>
			<name>PSL Third Party</name>
			<url>https://scm.umiacs.umd.edu/maven/lccd/content/repositories/psl-thirdparty/</url>
			<layout>default</layout>
		</repository>
	</repositories>
	<build>
		<plugins>
			<plugin>
				<artifactId>maven-compiler-plugin</artifactId>
				<version>2.3.1</version>
				<configuration>
					<compilerId>groovy-eclipse-compiler</compilerId>
					<source>1.6</source>
					<target>1.6</target>
				</configuration>
				<dependencies>
					<dependency>
						<groupId>org.codehaus.groovy</groupId>
						<artifactId>groovy-eclipse-compiler</artifactId>
						<version>2.5.1-1</version>
					</dependency>
				</dependencies>
			</plugin>
			<plugin>
				<groupId>org.apache.maven.plugins</groupId>
				<artifactId>maven-eclipse-plugin</artifactId>
				<version>2.8</version>
				<configuration>
					<additionalProjectnatures>
						<projectnature>org.eclipse.jdt.groovy.core.groovyNature</projectnature>
					</additionalProjectnatures>
					<sourceIncludes>
						<sourceInclude>**/*.groovy</sourceInclude>
					</sourceIncludes>
				</configuration>
			</plugin>
			<plugin>
				<groupId>org.apache.maven.plugins</groupId>
				<artifactId>maven-surefire-plugin</artifactId>
				<version>2.9</version>
				<configuration>
					<enableAssertions>false</enableAssertions>
				</configuration>
			</plugin>
		</plugins>
	</build>
</project>
>>>>>>> a817f8e3
<|MERGE_RESOLUTION|>--- conflicted
+++ resolved
@@ -1,106 +1,3 @@
-<<<<<<< HEAD
-<?xml version="1.0" encoding="UTF-8"?>
-<!--
-  - This file is part of the PSL software.
-  - Copyright 2011 University of Maryland
-  -
-  - Licensed under the Apache License, Version 2.0 (the "License");
-  - you may not use this file except in compliance with the License.
-  - You may obtain a copy of the License at
-  -
-  - http://www.apache.org/licenses/LICENSE-2.0
-  -
-  - Unless required by applicable law or agreed to in writing, software
-  - distributed under the License is distributed on an "AS IS" BASIS,
-  - WITHOUT WARRANTIES OR CONDITIONS OF ANY KIND, either express or implied.
-  - See the License for the specific language governing permissions and
-  - limitations under the License.
-  -->
-<project xmlns="http://maven.apache.org/POM/4.0.0" xmlns:xsi="http://www.w3.org/2001/XMLSchema-instance" xsi:schemaLocation="http://maven.apache.org/POM/4.0.0 http://maven.apache.org/maven-v4_0_0.xsd">
-	<modelVersion>4.0.0</modelVersion>
-	<groupId>${groupId}</groupId>
-	<artifactId>${artifactId}</artifactId>
-	<name>psl-example</name>
-	<version>${version}</version>
-	<packaging>jar</packaging>
-	<description>Examples of using the PSL software from the University of Maryland.</description>
-	<dependencies>
-		<dependency>
-			<groupId>edu.umd.cs</groupId>
-			<artifactId>psl-groovy</artifactId>
-			<version>1.0.3</version>
-		</dependency>
-	</dependencies>
-	<properties>
-		<project.build.sourceEncoding>UTF-8</project.build.sourceEncoding>
-	</properties>
-	<repositories>
-		<repository>
-			<releases>
-				<enabled>true</enabled>
-				<updatePolicy>daily</updatePolicy>
-				<checksumPolicy>fail</checksumPolicy>
-			</releases>
-			<id>psl-releases</id>
-			<name>PSL Releases</name>
-			<url>https://scm.umiacs.umd.edu/maven/lccd/content/repositories/psl-releases/</url>
-			<layout>default</layout>
-		</repository>
-		<repository>
-			<releases>
-				<enabled>true</enabled>
-				<updatePolicy>daily</updatePolicy>
-				<checksumPolicy>fail</checksumPolicy>
-			</releases>
-			<id>psl-thirdparty</id>
-			<name>PSL Third Party</name>
-			<url>https://scm.umiacs.umd.edu/maven/lccd/content/repositories/psl-thirdparty/</url>
-			<layout>default</layout>
-		</repository>
-	</repositories>
-	<build>
-		<plugins>
-			<plugin>
-				<artifactId>maven-compiler-plugin</artifactId>
-				<version>2.3.1</version>
-				<configuration>
-					<compilerId>groovy-eclipse-compiler</compilerId>
-					<source>1.6</source>
-					<target>1.6</target>
-				</configuration>
-				<dependencies>
-					<dependency>
-						<groupId>org.codehaus.groovy</groupId>
-						<artifactId>groovy-eclipse-compiler</artifactId>
-						<version>2.5.1-1</version>
-					</dependency>
-				</dependencies>
-			</plugin>
-			<plugin>
-				<groupId>org.apache.maven.plugins</groupId>
-				<artifactId>maven-eclipse-plugin</artifactId>
-				<version>2.8</version>
-				<configuration>
-					<additionalProjectnatures>
-						<projectnature>org.eclipse.jdt.groovy.core.groovyNature</projectnature>
-					</additionalProjectnatures>
-					<sourceIncludes>
-						<sourceInclude>**/*.groovy</sourceInclude>
-					</sourceIncludes>
-				</configuration>
-			</plugin>
-			<plugin>
-				<groupId>org.apache.maven.plugins</groupId>
-				<artifactId>maven-surefire-plugin</artifactId>
-				<version>2.9</version>
-				<configuration>
-					<enableAssertions>false</enableAssertions>
-				</configuration>
-			</plugin>
-		</plugins>
-	</build>
-</project>
-=======
 <?xml version="1.0" encoding="UTF-8"?>
 <!--
   - This file is part of the PSL software.
@@ -201,5 +98,4 @@
 			</plugin>
 		</plugins>
 	</build>
-</project>
->>>>>>> a817f8e3
+</project>
/*
 * This file is part of the PSL software.
 * Copyright 2011-2015 University of Maryland
 * Copyright 2013-2018 The Regents of the University of California
 *
 * Licensed under the Apache License, Version 2.0 (the "License");
 * you may not use this file except in compliance with the License.
 * You may obtain a copy of the License at
 *
 * http://www.apache.org/licenses/LICENSE-2.0
 *
 * Unless required by applicable law or agreed to in writing, software
 * distributed under the License is distributed on an "AS IS" BASIS,
 * WITHOUT WARRANTIES OR CONDITIONS OF ANY KIND, either express or implied.
 * See the License for the specific language governing permissions and
 * limitations under the License.
 */
package org.linqs.psl.application.inference;

import static org.junit.Assert.assertEquals;
import static org.junit.Assert.assertTrue;
import static org.junit.Assert.fail;

import org.linqs.psl.PSLTest;
import org.linqs.psl.TestModelFactory;
import org.linqs.psl.database.Database;
import org.linqs.psl.database.Partition;
import org.linqs.psl.model.Model;
import org.linqs.psl.model.atom.QueryAtom;
import org.linqs.psl.model.formula.Conjunction;
import org.linqs.psl.model.formula.Formula;
import org.linqs.psl.model.formula.Implication;
import org.linqs.psl.model.predicate.StandardPredicate;
import org.linqs.psl.model.rule.Rule;
import org.linqs.psl.model.rule.arithmetic.WeightedArithmeticRule;
import org.linqs.psl.model.rule.arithmetic.expression.ArithmeticRuleExpression;
import org.linqs.psl.model.rule.arithmetic.expression.SummationAtom;
import org.linqs.psl.model.rule.arithmetic.expression.SummationAtomOrAtom;
import org.linqs.psl.model.rule.arithmetic.expression.SummationVariable;
import org.linqs.psl.model.rule.arithmetic.expression.SummationVariableOrTerm;
import org.linqs.psl.model.rule.arithmetic.expression.coefficient.Cardinality;
import org.linqs.psl.model.rule.arithmetic.expression.coefficient.Coefficient;
import org.linqs.psl.model.rule.arithmetic.expression.coefficient.ConstantNumber;
import org.linqs.psl.model.rule.logical.WeightedLogicalRule;
import org.linqs.psl.model.term.Variable;
import org.linqs.psl.reasoner.function.FunctionComparator;

import org.junit.After;
import org.junit.Before;
import org.junit.Test;

import java.util.Arrays;
import java.util.HashMap;
import java.util.HashSet;
import java.util.List;
import java.util.Map;
import java.util.Set;

public class LazyMPEInferenceTest {
	private Database inferDB;
	private Partition targetPartition;
	private Set<StandardPredicate> allPredicates;
	private Set<StandardPredicate> closedPredicates;
	private TestModelFactory.ModelInformation info;

	@Before
	public void setup() {
		initModel(true);
	}

	@After
	public void cleanup() {
		inferDB.close();
		inferDB = null;

		info.dataStore.close();
		info = null;
	}

	private void initModel(boolean useNice) {
		if (inferDB != null) {
			inferDB.close();
			inferDB = null;
		}

		if (info != null) {
			info.dataStore.close();
			info = null;
		}

		info = TestModelFactory.getModel(useNice);

		// Get an empty partition so that no targets will exist in it and we will have to lazily instantiate them all.
		targetPartition = info.dataStore.getPartition(TestModelFactory.PARTITION_UNUSED);

		allPredicates = new HashSet<StandardPredicate>(info.predicates.values());
		closedPredicates = new HashSet<StandardPredicate>(info.predicates.values());
		closedPredicates.remove(info.predicates.get("Friends"));

		inferDB = info.dataStore.getDatabase(targetPartition, closedPredicates, info.observationPartition);
	}

	/**
	 * A quick test that only checks to see if LazyMPEInference is running.
	 * This is not a targeted or exhaustive test, just a starting point.
	 */
	@Test
	public void testBase() {
		LazyMPEInference mpe = new LazyMPEInference(info.model, inferDB);

		// The Friends predicate should be empty.
		assertEquals(0, inferDB.countAllGroundRandomVariableAtoms(info.predicates.get("Friends")));

		mpe.inference();

		// There are multiple optimal configuration to the first round of grounding (which snowballs later),
		// but we know there should be at least 16 ground atoms and less than 20.
<<<<<<< HEAD
		int groundCount = inferDB.countAllGroundRandomVariableAtoms(info.predicates.get("Friends"));
		assertTrue("Expected: >= 16, Found: " + groundCount, groundCount >= 16);
=======
		int groundCount = Queries.countAllGroundRandomVariableAtoms(inferDB, info.predicates.get("Friends"));
		assertEquals(20, groundCount);
>>>>>>> e90b5eea

		mpe.close();
	}

	@Test
	public void testBaseNotNice() {
		initModel(false);

		LazyMPEInference mpe = new LazyMPEInference(info.model, inferDB);

		// The Friends predicate should be empty.
		assertEquals(0, inferDB.countAllGroundRandomVariableAtoms(info.predicates.get("Friends")));

		mpe.inference();

		// There are multiple optimal configuration to the first round of grounding,
		// but we know that at least all 'Eugene's grounding will be excluded.
<<<<<<< HEAD
		int groundCount = inferDB.countAllGroundRandomVariableAtoms(info.predicates.get("Friends"));
		assertTrue("Expected: <= 12, Found: " + groundCount, groundCount <= 12);
=======
		int groundCount = Queries.countAllGroundRandomVariableAtoms(inferDB, info.predicates.get("Friends"));
		assertEquals(12, groundCount);
>>>>>>> e90b5eea

		mpe.close();
	}

	/**
	 * Ensure that simple arithmetic groundings (no summation atoms) works.
	 */
	@Test
	public void testSimpleArithmeticBase() {
		// 1.0: Friends(A, B) >= 0.5 ^2
		List<Coefficient> coefficients = Arrays.asList(
			(Coefficient)(new ConstantNumber(1))
		);

		List<SummationAtomOrAtom> atoms = Arrays.asList(
			(SummationAtomOrAtom)(new QueryAtom(info.predicates.get("Friends"), new Variable("A"), new Variable("B")))
		);

		Rule rule = new WeightedArithmeticRule(
				new ArithmeticRuleExpression(coefficients, atoms, FunctionComparator.LargerThan, new ConstantNumber(0.5)),
				1.0,
				true
		);
		info.model.addRule(rule);

		LazyMPEInference mpe = new LazyMPEInference(info.model, inferDB);

		// The Friends predicate should be empty.
		assertEquals(0, inferDB.countAllGroundRandomVariableAtoms(info.predicates.get("Friends")));

		mpe.inference();

		// There are multiple optimal configuration to the first round of grounding (which snowballs later),
		// but we know there should be at least 16 ground atoms and less than 20.
<<<<<<< HEAD
		int groundCount = inferDB.countAllGroundRandomVariableAtoms(info.predicates.get("Friends"));
		assertTrue("Expected: >= 16, Found: " + groundCount, groundCount >= 16);
=======
		int groundCount = Queries.countAllGroundRandomVariableAtoms(inferDB, info.predicates.get("Friends"));
		assertEquals(20, groundCount);
>>>>>>> e90b5eea

		mpe.close();
	}

	/**
	 * Ensure that complex arithmetic groundings (has summation atoms) works.
	 */
	@Test
	public void testComplexArithmeticBase() {
		// |B| * Friends(A, +B) >= 1 {B: Nice(B)}

		List<Coefficient> coefficients = Arrays.asList(
			(Coefficient)(new Cardinality(new SummationVariable("B")))
		);

		List<SummationAtomOrAtom> atoms = Arrays.asList(
			(SummationAtomOrAtom)(new SummationAtom(
				info.predicates.get("Friends"),
				new SummationVariableOrTerm[]{new Variable("A"), new SummationVariable("B")}
			))
		);

		Map<SummationVariable, Formula> filters = new HashMap<SummationVariable, Formula>();
		filters.put(new SummationVariable("B"), new QueryAtom(info.predicates.get("Nice"), new Variable("B")));

		Rule rule = new WeightedArithmeticRule(
				new ArithmeticRuleExpression(coefficients, atoms, FunctionComparator.LargerThan, new ConstantNumber(1.0)),
				filters,
				1.0,
				true
		);
		info.model.addRule(rule);

		LazyMPEInference mpe = new LazyMPEInference(info.model, inferDB);

		// The Friends predicate should be empty.
		assertEquals(0, inferDB.countAllGroundRandomVariableAtoms(info.predicates.get("Friends")));

		mpe.inference();

		// There are multiple optimal configuration to the first round of grounding (which snowballs later),
		// but we know there should be at least 16 ground atoms and less than 20.
<<<<<<< HEAD
		int groundCount = inferDB.countAllGroundRandomVariableAtoms(info.predicates.get("Friends"));
		assertTrue("Expected: >= 16, Found: " + groundCount, groundCount >= 16);
=======
		int groundCount = Queries.countAllGroundRandomVariableAtoms(inferDB, info.predicates.get("Friends"));
		assertEquals(20, groundCount);
>>>>>>> e90b5eea

		mpe.close();
	}

	/**
	 * Make sure lazy inference works even when everything is fully specified.
	 */
	@Test
	public void testFullySpecified() {
		Database fullTargetDB = info.dataStore.getDatabase(info.targetPartition, closedPredicates, info.observationPartition);
		LazyMPEInference mpe = new LazyMPEInference(info.model, fullTargetDB);

		// The Friends predicate should be fully defined.
		assertEquals(20, fullTargetDB.countAllGroundRandomVariableAtoms(info.predicates.get("Friends")));

		mpe.inference();

		assertEquals(20, fullTargetDB.countAllGroundRandomVariableAtoms(info.predicates.get("Friends")));

		mpe.close();
		fullTargetDB.close();
	}
}<|MERGE_RESOLUTION|>--- conflicted
+++ resolved
@@ -115,13 +115,8 @@
 
 		// There are multiple optimal configuration to the first round of grounding (which snowballs later),
 		// but we know there should be at least 16 ground atoms and less than 20.
-<<<<<<< HEAD
-		int groundCount = inferDB.countAllGroundRandomVariableAtoms(info.predicates.get("Friends"));
-		assertTrue("Expected: >= 16, Found: " + groundCount, groundCount >= 16);
-=======
-		int groundCount = Queries.countAllGroundRandomVariableAtoms(inferDB, info.predicates.get("Friends"));
+		int groundCount = inferDB.countAllGroundRandomVariableAtoms(info.predicates.get("Friends"));
 		assertEquals(20, groundCount);
->>>>>>> e90b5eea
 
 		mpe.close();
 	}
@@ -139,13 +134,8 @@
 
 		// There are multiple optimal configuration to the first round of grounding,
 		// but we know that at least all 'Eugene's grounding will be excluded.
-<<<<<<< HEAD
-		int groundCount = inferDB.countAllGroundRandomVariableAtoms(info.predicates.get("Friends"));
-		assertTrue("Expected: <= 12, Found: " + groundCount, groundCount <= 12);
-=======
-		int groundCount = Queries.countAllGroundRandomVariableAtoms(inferDB, info.predicates.get("Friends"));
+		int groundCount = inferDB.countAllGroundRandomVariableAtoms(info.predicates.get("Friends"));
 		assertEquals(12, groundCount);
->>>>>>> e90b5eea
 
 		mpe.close();
 	}
@@ -180,13 +170,8 @@
 
 		// There are multiple optimal configuration to the first round of grounding (which snowballs later),
 		// but we know there should be at least 16 ground atoms and less than 20.
-<<<<<<< HEAD
-		int groundCount = inferDB.countAllGroundRandomVariableAtoms(info.predicates.get("Friends"));
-		assertTrue("Expected: >= 16, Found: " + groundCount, groundCount >= 16);
-=======
-		int groundCount = Queries.countAllGroundRandomVariableAtoms(inferDB, info.predicates.get("Friends"));
+		int groundCount = inferDB.countAllGroundRandomVariableAtoms(info.predicates.get("Friends"));
 		assertEquals(20, groundCount);
->>>>>>> e90b5eea
 
 		mpe.close();
 	}
@@ -229,13 +214,8 @@
 
 		// There are multiple optimal configuration to the first round of grounding (which snowballs later),
 		// but we know there should be at least 16 ground atoms and less than 20.
-<<<<<<< HEAD
-		int groundCount = inferDB.countAllGroundRandomVariableAtoms(info.predicates.get("Friends"));
-		assertTrue("Expected: >= 16, Found: " + groundCount, groundCount >= 16);
-=======
-		int groundCount = Queries.countAllGroundRandomVariableAtoms(inferDB, info.predicates.get("Friends"));
+		int groundCount = inferDB.countAllGroundRandomVariableAtoms(info.predicates.get("Friends"));
 		assertEquals(20, groundCount);
->>>>>>> e90b5eea
 
 		mpe.close();
 	}

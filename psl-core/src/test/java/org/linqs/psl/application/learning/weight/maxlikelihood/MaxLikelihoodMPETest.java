--- conflicted
+++ resolved
@@ -1,11 +1,7 @@
 /*
  * This file is part of the PSL software.
  * Copyright 2011-2015 University of Maryland
-<<<<<<< HEAD
- * Copyright 2013-2017 The Regents of the University of California
-=======
  * Copyright 2013-2018 The Regents of the University of California
->>>>>>> 78c8482e
  *
  * Licensed under the Apache License, Version 2.0 (the "License");
  * you may not use this file except in compliance with the License.
@@ -22,117 +18,11 @@
 package org.linqs.psl.application.learning.weight.maxlikelihood;
 
 import org.linqs.psl.application.learning.weight.WeightLearningApplication;
-<<<<<<< HEAD
 import org.linqs.psl.application.learning.weight.WeightLearningTest;
 
 public class MaxLikelihoodMPETest extends WeightLearningTest {
 	@Override
 	protected WeightLearningApplication getWLA() {
 		return new MaxLikelihoodMPE(info.model.getRules(), weightLearningTrainDB, weightLearningTruthDB, info.config);
-=======
-import org.linqs.psl.application.learning.weight.maxlikelihood.MaxLikelihoodMPE;
-import org.linqs.psl.database.Database;
-import org.linqs.psl.database.Partition;
-import org.linqs.psl.model.atom.QueryAtom;
-import org.linqs.psl.model.formula.Conjunction;
-import org.linqs.psl.model.formula.Implication;
-import org.linqs.psl.model.predicate.StandardPredicate;
-import org.linqs.psl.model.rule.Rule;
-import org.linqs.psl.model.rule.logical.WeightedLogicalRule;
-import org.linqs.psl.model.term.UniqueStringID;
-import org.linqs.psl.model.term.Variable;
-
-import org.junit.After;
-import org.junit.Before;
-import org.junit.Test;
-
-import java.util.HashSet;
-import java.util.Set;
-
-public class MaxLikelihoodMPETest {
-	private Database weightLearningTrainDB;
-	private Database weightLearningTruthDB;
-	private TestModelFactory.ModelInformation info;
-
-	@Before
-	public void setup() {
-		initModel(true);
-	}
-
-	@After
-	public void cleanup() {
-		PSLTest.disableLogger();
-
-		weightLearningTrainDB.close();
-		weightLearningTrainDB = null;
-
-		weightLearningTruthDB.close();
-		weightLearningTruthDB = null;
-
-		info.dataStore.close();
-		info = null;
-	}
-
-	private void initModel(boolean useNice) {
-		if (weightLearningTrainDB != null) {
-			weightLearningTrainDB.close();
-			weightLearningTrainDB = null;
-		}
-
-		if (weightLearningTruthDB != null) {
-			weightLearningTruthDB.close();
-			weightLearningTruthDB = null;
-		}
-
-		if (info != null) {
-			info.dataStore.close();
-			info = null;
-		}
-
-		info = TestModelFactory.getModel(useNice);
-
-		Set<StandardPredicate> allPredicates = new HashSet<StandardPredicate>(info.predicates.values());
-		Set<StandardPredicate> closedPredicates = new HashSet<StandardPredicate>(info.predicates.values());
-		closedPredicates.remove(info.predicates.get("Friends"));
-
-		weightLearningTrainDB = info.dataStore.getDatabase(info.targetPartition, closedPredicates, info.observationPartition);
-		weightLearningTruthDB = info.dataStore.getDatabase(info.truthPartition, allPredicates, info.observationPartition);
-	}
-
-	/**
-	 * A quick test that only checks to see if MPEInference is running.
-	 * This is not a targeted or exhaustive test, just a starting point.
-	 */
-	@Test
-	public void baseTest() {
-		WeightLearningApplication weightLearner = new MaxLikelihoodMPE(info.model, weightLearningTrainDB, weightLearningTruthDB, info.config);
-		weightLearner.learn();
-		weightLearner.close();
-	}
-
-	/**
-	 * Ensure that a rule with no groundings does not break.
-	 */
-	@Test
-	public void ruleWithNoGroundingsTest() {
-		// Add in a rule that will have zero groundings.
-		// People are not friends with themselves.
-		Rule newRule = new WeightedLogicalRule(
-			new Implication(
-				new Conjunction(
-					new QueryAtom(info.predicates.get("Nice"), new UniqueStringID("ZzZ__FAKE_PERSON_A__ZzZ")),
-					new QueryAtom(info.predicates.get("Nice"), new Variable("B"))
-				),
-				new QueryAtom(info.predicates.get("Friends"), new UniqueStringID("ZzZ__FAKE_PERSON_A__ZzZ"), new Variable("B"))
-			),
-			5.0,
-			true
-		);
-		info.model.addRule(newRule);
-
-		WeightLearningApplication weightLearner = new MaxLikelihoodMPE(info.model, weightLearningTrainDB, weightLearningTruthDB, info.config);
-		weightLearner.learn();
-		weightLearner.close();
->>>>>>> 78c8482e
 	}
 }